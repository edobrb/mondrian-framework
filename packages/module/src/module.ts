import { functions, logger } from '.'
import { ErrorType } from './function'
import { BaseFunction } from './function/base'
import { OpentelemetryFunction } from './function/opentelemetry'
import * as middleware from './middleware'
<<<<<<< HEAD
import { allUniqueTypes } from './utils'
import { retrieve, types } from '@mondrian-framework/model'
import { UnionToIntersection, count } from '@mondrian-framework/utils'
=======
import { projection, types } from '@mondrian-framework/model'
import { UnionToIntersection, assertNever, count } from '@mondrian-framework/utils'
>>>>>>> 6cf92d5e
import opentelemetry, { ValueType } from '@opentelemetry/api'

/**
 * The Mondrian module interface.
 * Contains only the function signatures, module name and version.
 */
export interface ModuleInterface<Fs extends functions.FunctionsInterfaces = functions.FunctionsInterfaces> {
  name: string
  version: string
  functions: Fs
}

/**
 * The Mondrian module type.
 * Contains all the module functions with also the implementation and how to build the context.
 */
export interface Module<Fs extends functions.Functions = functions.Functions, ContextInput = unknown>
  extends ModuleInterface {
  name: string
  version: string
  functions: Fs
  context: (
    input: ContextInput,
    args: {
      input: unknown
      retrieve: retrieve.GenericRetrieve | undefined
      operationId: string
      logger: logger.MondrianLogger
    },
  ) => Promise<ContextType<Fs>>
  options?: ModuleOptions
}

/**
 * Mondrian module options.
 */
export type ModuleOptions = {
  checks?: {
    /**
     * Checks (at runtime) if the output value of any function is valid.
     * It also checks if the projection is respected.
     * Default is 'throw'.
     * With 'ignore' the check is skipped (could be usefull in production environment in order to improve performance)
     */
    output?: 'ignore' | 'log' | 'throw'
    /**
     * Maximum projection depth allowed. If the requested projection is deeper an error is thrown.
     */
    maxProjectionDepth?: number
  }
  /**
   * Enables opetelemetry instrumentation.
   */
  opentelemetryInstrumentation?: boolean
}

/**
 * Intersection of all function's Contexts.
 */
type ContextType<F extends functions.Functions> = UnionToIntersection<
  {
    [K in keyof F]: F[K] extends functions.FunctionImplementation<any, any, any, infer Context> ? Context : never
  }[keyof F]
>

/**
 * TODO: understand if this is needed
 */
type AuthenticationMethod = { type: 'bearer'; format: 'jwt' }

/**
 * Return a set with all the unique types referenced by the given type.
 *
 * @example For example if the given type is an object the resulting set will
 *          contain not only the object type itself, but also the types of its
 *          fields
 */
export function uniqueTypes(from: types.Type): Set<types.Type> {
  return gatherUniqueTypes(new Set(), from)
}

/**
 * Retruns a set with all the unique types referenced by the given list of types.
 */
export function allUniqueTypes(from: types.Type[]): Set<types.Type> {
  return from.reduce(gatherUniqueTypes, new Set())
}

// Returns a set of unique types referenced by the given type. The first argument
// is a set that contains the types that have already been inspected and is updated
// _in place_!
function gatherUniqueTypes(inspectedTypes: Set<types.Type>, type: types.Type): Set<types.Type> {
  if (inspectedTypes.has(type)) {
    // If the type was already inspected then we're done
    return inspectedTypes
  } else {
    // ...otherwise it is added to the inspected types
    inspectedTypes.add(type)
  }

  if (typeof type === 'function') {
    // If the type is a function we first concretise it and then get the
    // referenced types
    const concreteType = type()
    switch (concreteType.kind) {
      case types.Kind.Union:
        return gatherTypesReferencedByUnion(inspectedTypes, concreteType)
      case types.Kind.Object:
        return gatherTypesReferencedByObject(inspectedTypes, concreteType)
      default:
        assertNever(concreteType)
    }
  } else {
    switch (type.kind) {
      // If the type is a base one we're done
      case types.Kind.Number:
      case types.Kind.String:
      case types.Kind.Boolean:
      case types.Kind.Enum:
      case types.Kind.Literal:
      case types.Kind.Custom:
        return inspectedTypes
      // If it wraps another type we inspect that one as well
      case types.Kind.Array:
      case types.Kind.Optional:
      case types.Kind.Nullable:
        return gatherUniqueTypes(inspectedTypes, type.wrappedType)
      // If it wraps more types we inspect those as well
      case types.Kind.Union:
        return gatherTypesReferencedByUnion(inspectedTypes, type)
      case types.Kind.Object:
        return gatherTypesReferencedByObject(inspectedTypes, type)
      default:
        assertNever(type)
    }
  }
}

function gatherTypesReferencedByUnion(inspectedTypes: Set<types.Type>, type: types.UnionType<any>): Set<types.Type> {
  const variants = type.variants as Record<string, types.Type>
  return Object.values(variants).reduce(gatherUniqueTypes, inspectedTypes)
}

function gatherTypesReferencedByObject(
  inspectedTypes: Set<types.Type>,
  type: types.ObjectType<any, any>,
): Set<types.Type> {
  const fields = type.fields as Record<string, types.Field>
  return Object.values(fields).reduce(gatherTypesReferencedByField, inspectedTypes)
}

function gatherTypesReferencedByField(inspectedTypes: Set<types.Type>, field: types.Field): Set<types.Type> {
  return gatherUniqueTypes(inspectedTypes, types.unwrapField(field))
}

/**
 * Checks for name collisions in the types that appear in the given function's signature.
 * If there's at least two different types sharing the same name, this function will throw
 * an error.
 */
function assertUniqueNames(functions: functions.FunctionsInterfaces) {
  const functionTypes = Object.values(functions).flatMap((f) => {
    const hasError = f.error !== undefined
    return hasError ? [f.input, f.output, f.error] : [f.input, f.output]
  })

  const allTypes = allUniqueTypes(functionTypes)
  const allNames = [...allTypes.values()]
    .map((t) => types.concretise(t).options?.name)
    .filter((name) => name !== undefined)
  const namesCount = count(allNames)
  namesCount.forEach((value, key) => {
    if (value > 1) {
      throw new Error(`Duplicated type name "${key}"`)
    }
  })
}

/**
 * Builds any Mondrian module.
 *
 * Example:
 * ```typescript
 * import { types } from '@mondrian-framework/model'
 * import { module } from '@mondrian-framework/module'
 *
 * const myModule = module
 *   .build({
 *     name: "MyModule",
 *     version: "0.0.1",
 *     options: { checks: { maxProjectionDepth: 5 } },
 *     functions: { login: loginFunction },
 *     context: async () => ({})
 *   })
 * ```
 */
export function build<const Fs extends functions.Functions, const ContextInput>(
  module: Module<Fs, ContextInput>,
): Module<Fs, ContextInput> {
  assertUniqueNames(module.functions)
  const maxProjectionDepthMiddleware =
    module.options?.checks?.maxProjectionDepth != null
      ? [middleware.checkMaxProjectionDepth(module.options.checks.maxProjectionDepth)]
      : []
  const checkOutputTypeMiddleware =
    module.options?.checks?.output == null || module.options?.checks?.output !== 'ignore'
      ? [middleware.checkOutputType(module.options?.checks?.output ?? 'throw')]
      : []

  const wrappedFunctions = Object.fromEntries(
    Object.entries(module.functions).map(([functionName, functionBody]) => {
      const func: functions.FunctionImplementation<types.Type, types.Type, ErrorType, {}> = {
        ...functionBody,
        middlewares: [
          ...maxProjectionDepthMiddleware,
          ...(functionBody.middlewares ?? []),
          ...checkOutputTypeMiddleware,
        ],
      }
      if (module.options?.opentelemetryInstrumentation) {
        const tracer = opentelemetry.trace.getTracer(`${module.name}:${functionName}-tracer`)
        const myMeter = opentelemetry.metrics.getMeter(`${module.name}:${functionName}-meter`)
        const histogram = myMeter.createHistogram('task.duration', { unit: 'milliseconds', valueType: ValueType.INT })
        const counter = myMeter.createCounter('task.invocation')
        const wrappedFunction: functions.FunctionImplementation<types.Type, types.Type, ErrorType, {}> =
          new OpentelemetryFunction(func, functionName, { histogram, tracer, counter })
        return [functionName, wrappedFunction]
      } else {
        return [functionName, new BaseFunction(func)]
      }
    }),
  ) as Fs
  return { ...module, functions: wrappedFunctions }
}

/**
 * Defines only the signature of the {@link Module} i.e. the {@link ModuleInterface}.
 * @param module a map of {@link FunctionInterface}, module name and module version.
 * @returns the module interface
 */
export function define<const Fs extends functions.FunctionsInterfaces>(
  module: ModuleInterface<Fs>,
): ModuleInterface<Fs> {
  assertUniqueNames(module.functions)
  return module
}<|MERGE_RESOLUTION|>--- conflicted
+++ resolved
@@ -3,14 +3,9 @@
 import { BaseFunction } from './function/base'
 import { OpentelemetryFunction } from './function/opentelemetry'
 import * as middleware from './middleware'
-<<<<<<< HEAD
 import { allUniqueTypes } from './utils'
 import { retrieve, types } from '@mondrian-framework/model'
 import { UnionToIntersection, count } from '@mondrian-framework/utils'
-=======
-import { projection, types } from '@mondrian-framework/model'
-import { UnionToIntersection, assertNever, count } from '@mondrian-framework/utils'
->>>>>>> 6cf92d5e
 import opentelemetry, { ValueType } from '@opentelemetry/api'
 
 /**
@@ -80,91 +75,6 @@
  * TODO: understand if this is needed
  */
 type AuthenticationMethod = { type: 'bearer'; format: 'jwt' }
-
-/**
- * Return a set with all the unique types referenced by the given type.
- *
- * @example For example if the given type is an object the resulting set will
- *          contain not only the object type itself, but also the types of its
- *          fields
- */
-export function uniqueTypes(from: types.Type): Set<types.Type> {
-  return gatherUniqueTypes(new Set(), from)
-}
-
-/**
- * Retruns a set with all the unique types referenced by the given list of types.
- */
-export function allUniqueTypes(from: types.Type[]): Set<types.Type> {
-  return from.reduce(gatherUniqueTypes, new Set())
-}
-
-// Returns a set of unique types referenced by the given type. The first argument
-// is a set that contains the types that have already been inspected and is updated
-// _in place_!
-function gatherUniqueTypes(inspectedTypes: Set<types.Type>, type: types.Type): Set<types.Type> {
-  if (inspectedTypes.has(type)) {
-    // If the type was already inspected then we're done
-    return inspectedTypes
-  } else {
-    // ...otherwise it is added to the inspected types
-    inspectedTypes.add(type)
-  }
-
-  if (typeof type === 'function') {
-    // If the type is a function we first concretise it and then get the
-    // referenced types
-    const concreteType = type()
-    switch (concreteType.kind) {
-      case types.Kind.Union:
-        return gatherTypesReferencedByUnion(inspectedTypes, concreteType)
-      case types.Kind.Object:
-        return gatherTypesReferencedByObject(inspectedTypes, concreteType)
-      default:
-        assertNever(concreteType)
-    }
-  } else {
-    switch (type.kind) {
-      // If the type is a base one we're done
-      case types.Kind.Number:
-      case types.Kind.String:
-      case types.Kind.Boolean:
-      case types.Kind.Enum:
-      case types.Kind.Literal:
-      case types.Kind.Custom:
-        return inspectedTypes
-      // If it wraps another type we inspect that one as well
-      case types.Kind.Array:
-      case types.Kind.Optional:
-      case types.Kind.Nullable:
-        return gatherUniqueTypes(inspectedTypes, type.wrappedType)
-      // If it wraps more types we inspect those as well
-      case types.Kind.Union:
-        return gatherTypesReferencedByUnion(inspectedTypes, type)
-      case types.Kind.Object:
-        return gatherTypesReferencedByObject(inspectedTypes, type)
-      default:
-        assertNever(type)
-    }
-  }
-}
-
-function gatherTypesReferencedByUnion(inspectedTypes: Set<types.Type>, type: types.UnionType<any>): Set<types.Type> {
-  const variants = type.variants as Record<string, types.Type>
-  return Object.values(variants).reduce(gatherUniqueTypes, inspectedTypes)
-}
-
-function gatherTypesReferencedByObject(
-  inspectedTypes: Set<types.Type>,
-  type: types.ObjectType<any, any>,
-): Set<types.Type> {
-  const fields = type.fields as Record<string, types.Field>
-  return Object.values(fields).reduce(gatherTypesReferencedByField, inspectedTypes)
-}
-
-function gatherTypesReferencedByField(inspectedTypes: Set<types.Type>, field: types.Field): Set<types.Type> {
-  return gatherUniqueTypes(inspectedTypes, types.unwrapField(field))
-}
 
 /**
  * Checks for name collisions in the types that appear in the given function's signature.
