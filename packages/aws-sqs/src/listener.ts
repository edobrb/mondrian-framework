--- conflicted
+++ resolved
@@ -132,13 +132,8 @@
         operationId,
         log,
       })
-<<<<<<< HEAD
       await functionBody.apply({
-        input: decoded.value,
-=======
-      await functions.apply(functionBody, {
         input: decoded.value as never,
->>>>>>> c5e18a34
         projection: undefined,
         operationId,
         context: ctx,
