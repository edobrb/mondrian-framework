--- conflicted
+++ resolved
@@ -193,27 +193,6 @@
 // prettier-ignore
 export type ProjectedType<P extends Record<string, any> | true, T extends types.Type>
   = [P] extends [true] ? T
-<<<<<<< HEAD
-  : [P] extends [undefined] ? undefined
-  : [T] extends [NumberType] ? T
-  : [T] extends [StringType] ? T
-  : [T] extends [BooleanType] ? T
-  : [T] extends [LiteralType<infer _>] ? T
-  : [T] extends [EnumType<infer _>] ? T
-  : [T] extends [CustomType<infer _Name, infer _Options, infer _InferredAd>] ? T
-  : [T] extends [OptionalType<infer T1>] ? ProjectedType<P , T1>
-  : [T] extends [NullableType<infer T1>] ? ProjectedType<P, T1>
-  : [T] extends [ReferenceType<infer T1>] ? ProjectedType<P, T1>
-  : [T] extends [ArrayType<infer _, infer T1>] ? ProjectedType<P, T1>
-  : [T] extends [() => infer T1 extends Type] ? ProjectedType<P, T1>
-  : [T] extends [ObjectType<infer _, infer Ts>] ?
-    [keyof P] extends [keyof Ts] ? { [K in keyof P]: ProjectedType<P[K], Ts[K]> } : never
-  : "never" // AllOptional<T>
-
-//const model = object({ field1: number(), field2: object({ inner1: string() }) })
-//type projection = { field2: { inner1: true } }
-//type D = ProjectedType<projection, typeof model>
-=======
   : [P] extends [Record<string, any>]
     // If P is an object but we have primitive types we cannot perform the projection
     ? [T] extends [types.NumberType] ? never
@@ -238,7 +217,6 @@
     // If we cannot tell the static type of type we just return a generic Type
     : types.Type
   : never
->>>>>>> 5757c3a8
 
 /*
 export function getProjectedType(type: LazyType, projection: GenericProjection | undefined): LazyType {
